--- conflicted
+++ resolved
@@ -4,13 +4,8 @@
 
 import os
 import subprocess
-<<<<<<< HEAD
 from pylammpsmpi.communicate import StdCommunicator, SocketHostCommunicator
-=======
-import sys
 from pylammpsmpi.commands import command_list, thermo_list
-
->>>>>>> e4377c95
 
 
 __author__ = "Sarath Menon, Jan Janssen"
