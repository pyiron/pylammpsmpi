--- conflicted
+++ resolved
@@ -274,33 +274,8 @@
     return np.array(data)
 
 
-<<<<<<< HEAD
 def create_atoms(job, funct_args):
-    # we have to process the input items
-    # args are natoms, ids, type, x, v, image, shrinkexceed
-    natoms = funct_args[0]
-    ids = funct_args[1]
-    type = funct_args[2]
-    x = funct_args[3]
-    v = funct_args[4]
-    image = funct_args[5]
-    shrinkexceed = funct_args[6]
-
-    id_lmp = (c_int * natoms)()
-    id_lmp[:] = ids
-
-    type_lmp = (c_int * natoms)()
-    type_lmp[:] = type
-
-    image_lmp = (c_int * natoms)()
-    image_lmp[:] = image
-
-    args = [natoms, id_lmp, type_lmp, x, v, image_lmp, shrinkexceed]
-    job.create_atoms(*args)
-=======
-def create_atoms(funct_args):
     job.create_atoms(*funct_args)
->>>>>>> 982db27b
     return 1
 
 
