--- conflicted
+++ resolved
@@ -489,12 +489,8 @@
         if MPI.COMM_WORLD.rank == 0 and output is not None:
             # with open('process.txt', 'a') as file:
             #     print('Output:', output, file=file)
-<<<<<<< HEAD
-            socket.send(pickle.dumps(output))
+            socket.send(cloudpickle.dumps({"r": output}))
 
 
 if __name__ == "__main__":
-    _run_lammps_mpi(argument_lst=sys.argv)
-=======
-            socket.send(cloudpickle.dumps({"r": output}))
->>>>>>> c78d6d0b
+    _run_lammps_mpi(argument_lst=sys.argv)