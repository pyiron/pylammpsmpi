# Copyright (c) Max-Planck-Institut für Eisenforschung GmbH - Computational Materials Design (CM) Department
# Distributed under the terms of "New BSD License", see the LICENSE file.

import sys
from ctypes import c_double, c_int

import numpy as np
from dill import loads
from executorlib.api import (
    interface_connect,
    interface_receive,
    interface_send,
    interface_shutdown,
)
from lammps import lammps
from mpi4py import MPI
<<<<<<< HEAD
from cloudpickle import loads
=======
>>>>>>> 84edf726

__author__ = "Sarath Menon, Jan Janssen"
__copyright__ = (
    "Copyright 2020, Max-Planck-Institut für Eisenforschung GmbH - "
    "Computational Materials Design (CM) Department"
)
__version__ = "1.0"
__maintainer__ = "Jan Janssen"
__email__ = "janssen@mpie.de"
__status__ = "production"
__date__ = "Feb 28, 2020"

# dict for extract atom methods
atom_properties = {
    "x": {"type": 3, "gtype": 1, "dim": 3},
    "mass": {"type": 2, "gtype": 1, "dim": 1},
    "id": {"type": 0, "gtype": 0, "dim": 1},
    "type": {"type": 0, "gtype": 0, "dim": 1},
    "mask": {"type": 0, "gtype": 0, "dim": 1},
    "v": {"type": 3, "gtype": 1, "dim": 3},
    "f": {"type": 3, "gtype": 1, "dim": 3},
    "molecule": {"type": 0, "gtype": 0, "dim": 1},
    "q": {"type": 2, "gtype": 1, "dim": 1},
    "mu": {"type": 3, "gtype": 1, "dim": 3},
    "omega": {"type": 3, "gtype": 1, "dim": 3},
    "angmom": {"type": 3, "gtype": 1, "dim": 3},
    "torque": {"type": 3, "gtype": 1, "dim": 3},
    "radius": {"type": 2, "gtype": 1, "dim": 1},
    "image": {"type": 2, "gtype": 0, "dim": 3},
    # we can add more quantities as needed
    # taken directly from atom.cpp -> extract()
}


def extract_compute(job, funct_args):
    def convert_data(val, type, length, width):
        data = []
        if type == 2:
            for i in range(length):
                dummy = []
                for j in range(width):
                    dummy.append(val[i][j])
                data.append(np.array(dummy))
            data = np.array(data)
        elif type == 1:
            for i in range(length):
                data.append(val[i])
            data = np.array(data)
        else:
            data = val
        return data

    id = funct_args[0]
    style = funct_args[1]
    type = funct_args[2]
    length = funct_args[3]
    width = funct_args[4]

    filtered_args = [id, style, type]
    if style == 0:
        val = job.extract_compute(*filtered_args)
        return convert_data(val=val, type=type, length=length, width=width)
    elif style == 1:  # per atom property
        val = _gather_data_from_all_processors(
            data=job.numpy.extract_compute(*filtered_args)
        )
        length = job.get_natoms()
        return convert_data(val=val, type=type, length=length, width=width)
    else:  # Todo
        raise ValueError("Local style is currently not supported")


def get_version(job, funct_args):
    return job.version()


def get_file(job, funct_args):
    job.file(*funct_args)
    return 1


def commands_list(job, funct_args):
    job.commands_list(*funct_args)
    return 1


def commands_string(job, funct_args):
    job.commands_string(*funct_args)
    return 1


def extract_setting(job, funct_args):
    return job.extract_setting(*funct_args)


def extract_global(job, funct_args):
    return job.extract_global(*funct_args)


def extract_box(job, funct_args):
    return job.extract_box(*funct_args)


def extract_atom(job, funct_args):
    # extract atoms return an internal data type
    # this has to be reformatted
    name = str(funct_args[0])
    if name not in atom_properties:
        return []

    # this block prevents error when trying to access values
    # that do not exist
    try:
        val = job.extract_atom(name, atom_properties[name]["type"])
    except ValueError:
        return []
    # this is per atom quantity - so get
    # number of atoms - first dimension
    natoms = job.get_natoms()
    # second dim is from dict
    dim = atom_properties[name]["dim"]
    data = []
    if dim > 1:
        for i in range(int(natoms)):
            dummy = [val[i][x] for x in range(dim)]
            data.append(dummy)
    else:
        data = [val[x] for x in range(int(natoms))]

    return np.array(data)


def extract_fix(job, funct_args):
    return job.extract_fix(*funct_args)


def extract_variable(job, funct_args):
    # in the args - if the third one,
    # which is the type is 1 - a lammps array is returned
    if funct_args[2] == 1:
        data = _gather_data_from_all_processors(
            data=job.numpy.extract_variable(*funct_args)
        )
        return np.array(data)
    else:
        # if type is 1 - reformat file
        try:
            data = job.extract_variable(*funct_args)
        except ValueError:
            return []
        return data


def get_natoms(job, funct_args):
    return job.get_natoms()


def set_variable(job, funct_args):
    return job.set_variable(*funct_args)


def reset_box(job, funct_args):
    job.reset_box(*funct_args)
    return 1


def gather_atoms(job, funct_args):
    # extract atoms return an internal data type
    # this has to be reformatted
    name = str(funct_args[0])
    if name not in atom_properties:
        return []

    # this block prevents error when trying to access values
    # that do not exist
    try:
        val = job.gather_atoms(
            name, atom_properties[name]["gtype"], atom_properties[name]["dim"]
        )
    except ValueError:
        return []
    # this is per atom quantity - so get
    # number of atoms - first dimension
    val = list(val)
    dim = atom_properties[name]["dim"]
    data = [val[x : x + dim] for x in range(0, len(val), dim)] if dim > 1 else list(val)
    return np.array(data)


def gather_atoms_concat(job, funct_args):
    # extract atoms return an internal data type
    # this has to be reformatted
    name = str(funct_args[0])
    if name not in atom_properties:
        return []

    # this block prevents error when trying to access values
    # that do not exist
    try:
        val = job.gather_atoms_concat(
            name, atom_properties[name]["gtype"], atom_properties[name]["dim"]
        )
    except ValueError:
        return []
    # this is per atom quantity - so get
    # number of atoms - first dimension
    val = list(val)
    dim = atom_properties[name]["dim"]
    data = [val[x : x + dim] for x in range(0, len(val), dim)] if dim > 1 else list(val)
    return np.array(data)


def gather_atoms_subset(job, funct_args):
    # convert to ctypes
    name = str(funct_args[0])
    lenids = int(funct_args[1])
    ids = funct_args[2]

    # prep ids
    cids = (lenids * c_int)()
    for i in range(lenids):
        cids[i] = ids[i]

    if name not in atom_properties:
        return []

    # this block prevents error when trying to access values
    # that do not exist
    try:
        val = job.gather_atoms_subset(
            name,
            atom_properties[name]["gtype"],
            atom_properties[name]["dim"],
            lenids,
            cids,
        )
    except ValueError:
        return []
    # this is per atom quantity - so get
    # number of atoms - first dimension
    val = list(val)
    dim = atom_properties[name]["dim"]
    data = [val[x : x + dim] for x in range(0, len(val), dim)] if dim > 1 else list(val)
    return np.array(data)


def create_atoms(job, funct_args):
    job.create_atoms(*funct_args)
    return 1


def has_exceptions(job, funct_args):
    return job.has_exceptions


def has_gzip_support(job, funct_args):
    return job.has_gzip_support


def has_png_support(job, funct_args):
    return job.has_png_support


def has_jpeg_support(job, funct_args):
    return job.has_jpeg_support


def has_ffmpeg_support(job, funct_args):
    return job.has_ffmpeg_support


def installed_packages(job, funct_args):
    return job.installed_packages


def set_fix_external_callback(job, funct_args):
    """
    Follows the signature of LAMMPS's set_fix_external_callback(fix_id, callback, caller=None).
    This layer has access to the actual LAMMPS instance.
    We deserialize the callback function and the objects in the caller list so they can be passed directly to the LAMMPS instance.
    If present, the placeholder for the LAMMPS instance is replaced with the actual instance before calling the callback.
    """
    data = [funct_args[0], loads(funct_args[1])]
    if len(funct_args) == 3:
        data.append([loads(f) for f in funct_args[2]])
        data[2] = [job if isinstance(d, str) and d == "lammps" else d for d in data[2]]
    job.set_fix_external_callback(*data)
    return 1


def get_neighlist(job, funct_args):
    return job.get_neighlist(*funct_args)


def find_pair_neighlist(job, funct_args):
    return job.find_pair_neighlist(*funct_args)


def find_fix_neighlist(job, funct_args):
    return job.find_fix_neighlist(*funct_args)


def find_compute_neighlist(job, funct_args):
    return job.find_compute_neighlist(*funct_args)


def get_neighlist_size(job, funct_args):
    return job.get_neighlist_size(*funct_args)


def get_neighlist_element_neighbors(job, funct_args):
    return job.get_neighlist_element_neighbors(*funct_args)


def get_thermo(job, funct_args):
    return np.array(job.get_thermo(*funct_args))


def scatter_atoms(job, funct_args):
    name = str(funct_args[0])
    py_vector = funct_args[1]
    # now see if its an integer or double type- but before flatten
    py_vector = np.array(py_vector).flatten()

    if atom_properties[name]["gtype"] == 0:
        c_vector = (len(py_vector) * c_int)(*py_vector)
    else:
        c_vector = (len(py_vector) * c_double)(*py_vector)

    job.scatter_atoms(
        name, atom_properties[name]["gtype"], atom_properties[name]["dim"], c_vector
    )
    return 1


def scatter_atoms_subset(job, funct_args):
    name = str(funct_args[0])
    lenids = int(funct_args[2])
    ids = funct_args[3]

    # prep ids
    cids = (lenids * c_int)()
    for i in range(lenids):
        cids[i] = ids[i]

    py_vector = funct_args[1]
    # now see if its an integer or double type- but before flatten
    py_vector = np.array(py_vector).flatten()

    if atom_properties[name]["gtype"] == 0:
        c_vector = (len(py_vector) * c_int)(*py_vector)
    else:
        c_vector = (len(py_vector) * c_double)(*py_vector)

    job.scatter_atoms_subset(
        name,
        atom_properties[name]["gtype"],
        atom_properties[name]["dim"],
        lenids,
        cids,
        c_vector,
    )
    return 1


def command(job, funct_args):
    job.command(funct_args)
    return 1


def select_cmd(argument):
    """
    Select a lammps command

    Args:
        argument (str): [close, extract_compute, get_thermo, scatter_atoms, command, gather_atoms]

    Returns:
        function: the selected function
    """
    switcher = {
        f.__name__: f
        for f in [
            extract_compute,
            get_version,
            get_file,
            commands_list,
            commands_string,
            extract_setting,
            extract_global,
            extract_box,
            extract_atom,
            extract_fix,
            extract_variable,
            get_natoms,
            set_variable,
            reset_box,
            gather_atoms_concat,
            gather_atoms_subset,
            scatter_atoms_subset,
            create_atoms,
            has_exceptions,
            has_gzip_support,
            has_png_support,
            has_jpeg_support,
            has_ffmpeg_support,
            installed_packages,
            set_fix_external_callback,
            get_neighlist,
            find_pair_neighlist,
            find_fix_neighlist,
            find_compute_neighlist,
            get_neighlist_size,
            get_neighlist_element_neighbors,
            get_thermo,
            scatter_atoms,
            command,
            gather_atoms,
        ]
    }
    return switcher.get(argument)


def _gather_data_from_all_processors(data):
    data_gather = MPI.COMM_WORLD.gather(data, root=0)
    return [v for vl in data_gather for v in vl]


def _run_lammps_mpi(argument_lst):
    index_selected = argument_lst.index("--zmqport")
    port_selected = argument_lst[index_selected + 1]
    if "--host" in argument_lst:
        index_selected = argument_lst.index("--host")
        host = argument_lst[index_selected + 1]
    else:
        host = "localhost"
    argument_red_lst = argument_lst[:index_selected]
    if MPI.COMM_WORLD.rank == 0:
        context, socket = interface_connect(host=host, port=port_selected)
    else:
        context, socket = None, None
    # Lammps executable
    args = ["-screen", "none"]
    if len(argument_red_lst) > 1:
        args.extend(argument_red_lst[1:])
    job = lammps(cmdargs=args)
    while True:
        if MPI.COMM_WORLD.rank == 0:
            input_dict = interface_receive(socket=socket)
        else:
            input_dict = None
        input_dict = MPI.COMM_WORLD.bcast(input_dict, root=0)
        if "shutdown" in input_dict and input_dict["shutdown"]:
            job.close()
            if MPI.COMM_WORLD.rank == 0:
                interface_send(socket=socket, result_dict={"result": True})
                interface_shutdown(socket=socket, context=context)
            break
        try:
            output = select_cmd(input_dict["command"])(
                job=job, funct_args=input_dict["args"]
            )
        except Exception as error:
            if MPI.COMM_WORLD.rank == 0:
                interface_send(socket=socket, result_dict={"error": error})
        else:
            if MPI.COMM_WORLD.rank == 0 and output is not None:
                interface_send(socket=socket, result_dict={"result": output})


if __name__ == "__main__":
    _run_lammps_mpi(argument_lst=sys.argv)<|MERGE_RESOLUTION|>--- conflicted
+++ resolved
@@ -14,10 +14,7 @@
 )
 from lammps import lammps
 from mpi4py import MPI
-<<<<<<< HEAD
 from cloudpickle import loads
-=======
->>>>>>> 84edf726
 
 __author__ = "Sarath Menon, Jan Janssen"
 __copyright__ = (
