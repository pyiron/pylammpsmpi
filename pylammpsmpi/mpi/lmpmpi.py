# coding: utf-8
# Copyright (c) Max-Planck-Institut für Eisenforschung GmbH - Computational Materials Design (CM) Department
# Distributed under the terms of "New BSD License", see the LICENSE file.

from ctypes import c_double, c_int
from mpi4py import MPI
import numpy as np
import sys
from lammps import lammps
<<<<<<< HEAD
from pympipool.shared import (
=======
from pympipool import (
>>>>>>> cae61eaa
    interface_connect,
    interface_send,
    interface_shutdown,
    interface_receive,
)

__author__ = "Sarath Menon, Jan Janssen"
__copyright__ = (
    "Copyright 2020, Max-Planck-Institut für Eisenforschung GmbH - "
    "Computational Materials Design (CM) Department"
)
__version__ = "1.0"
__maintainer__ = "Jan Janssen"
__email__ = "janssen@mpie.de"
__status__ = "production"
__date__ = "Feb 28, 2020"

# dict for extract atom methods
atom_properties = {
    "x": {"type": 3, "gtype": 1, "dim": 3},
    "mass": {"type": 2, "gtype": 1, "dim": 1},
    "id": {"type": 0, "gtype": 0, "dim": 1},
    "type": {"type": 0, "gtype": 0, "dim": 1},
    "mask": {"type": 0, "gtype": 0, "dim": 1},
    "v": {"type": 3, "gtype": 1, "dim": 3},
    "f": {"type": 3, "gtype": 1, "dim": 3},
    "molecule": {"type": 0, "gtype": 0, "dim": 1},
    "q": {"type": 2, "gtype": 1, "dim": 1},
    "mu": {"type": 3, "gtype": 1, "dim": 3},
    "omega": {"type": 3, "gtype": 1, "dim": 3},
    "angmom": {"type": 3, "gtype": 1, "dim": 3},
    "torque": {"type": 3, "gtype": 1, "dim": 3},
    "radius": {"type": 2, "gtype": 1, "dim": 1},
    "image": {"type": 2, "gtype": 0, "dim": 3},
    # we can add more quantities as needed
    # taken directly from atom.cpp -> extract()
}


def extract_compute(job, funct_args):
    def convert_data(val, type, length, width):
        data = []
        if type == 2:
            for i in range(length):
                dummy = []
                for j in range(width):
                    dummy.append(val[i][j])
                data.append(np.array(dummy))
            data = np.array(data)
        elif type == 1:
            for i in range(length):
                data.append(val[i])
            data = np.array(data)
        else:
            data = val
        return data

    id = funct_args[0]
    style = funct_args[1]
    type = funct_args[2]
    length = funct_args[3]
    width = funct_args[4]

    filtered_args = [id, style, type]
    if style == 0:
        val = job.extract_compute(*filtered_args)
        return convert_data(val=val, type=type, length=length, width=width)
    elif style == 1:  # per atom property
        val = _gather_data_from_all_processors(
            data=job.numpy.extract_compute(*filtered_args)
        )
        if MPI.COMM_WORLD.rank == 0:
            length = job.get_natoms()
            return convert_data(val=val, type=type, length=length, width=width)
    else:  # Todo
        raise ValueError("Local style is currently not supported")


def get_version(job, funct_args):
    if MPI.COMM_WORLD.rank == 0:
        return job.version()


def get_file(job, funct_args):
    job.file(*funct_args)
    return 1


def commands_list(job, funct_args):
    job.commands_list(*funct_args)
    return 1


def commands_string(job, funct_args):
    job.commands_string(*funct_args)
    return 1


def extract_setting(job, funct_args):
    if MPI.COMM_WORLD.rank == 0:
        return job.extract_setting(*funct_args)


def extract_global(job, funct_args):
    if MPI.COMM_WORLD.rank == 0:
        return job.extract_global(*funct_args)


def extract_box(job, funct_args):
    if MPI.COMM_WORLD.rank == 0:
        return job.extract_box(*funct_args)


def extract_atom(job, funct_args):
    if MPI.COMM_WORLD.rank == 0:
        # extract atoms return an internal data type
        # this has to be reformatted
        name = str(funct_args[0])
        if not name in atom_properties.keys():
            return []

        # this block prevents error when trying to access values
        # that do not exist
        try:
            val = job.extract_atom(name, atom_properties[name]["type"])
        except ValueError:
            return []
        # this is per atom quantity - so get
        # number of atoms - first dimension
        natoms = job.get_natoms()
        # second dim is from dict
        dim = atom_properties[name]["dim"]
        data = []
        if dim > 1:
            for i in range(int(natoms)):
                dummy = [val[i][x] for x in range(dim)]
                data.append(dummy)
        else:
            data = [val[x] for x in range(int(natoms))]

        return np.array(data)


def extract_fix(job, funct_args):
    if MPI.COMM_WORLD.rank == 0:
        return job.extract_fix(*funct_args)


def extract_variable(job, funct_args):
    # in the args - if the third one,
    # which is the type is 1 - a lammps array is returned
    if funct_args[2] == 1:
        data = _gather_data_from_all_processors(
            data=job.numpy.extract_variable(*funct_args)
        )
        if MPI.COMM_WORLD.rank == 0:
            return np.array(data)
    else:
        if MPI.COMM_WORLD.rank == 0:
            # if type is 1 - reformat file
            try:
                data = job.extract_variable(*funct_args)
            except ValueError:
                return []
            return data


def get_natoms(job, funct_args):
    if MPI.COMM_WORLD.rank == 0:
        return job.get_natoms()


def set_variable(job, funct_args):
    return job.set_variable(*funct_args)


def reset_box(job, funct_args):
    job.reset_box(*funct_args)
    return 1


def gather_atoms(job, funct_args):
    # extract atoms return an internal data type
    # this has to be reformatted
    name = str(funct_args[0])
    if name not in atom_properties.keys():
        return []

    # this block prevents error when trying to access values
    # that do not exist
    try:
        val = job.gather_atoms(
            name, atom_properties[name]["gtype"], atom_properties[name]["dim"]
        )
    except ValueError:
        return []
    # this is per atom quantity - so get
    # number of atoms - first dimension
    val = list(val)
    dim = atom_properties[name]["dim"]
    if dim > 1:
        data = [val[x : x + dim] for x in range(0, len(val), dim)]
    else:
        data = list(val)
    return np.array(data)


def gather_atoms_concat(job, funct_args):
    # extract atoms return an internal data type
    # this has to be reformatted
    name = str(funct_args[0])
    if not name in atom_properties.keys():
        return []

    # this block prevents error when trying to access values
    # that do not exist
    try:
        val = job.gather_atoms_concat(
            name, atom_properties[name]["gtype"], atom_properties[name]["dim"]
        )
    except ValueError:
        return []
    # this is per atom quantity - so get
    # number of atoms - first dimension
    val = list(val)
    dim = atom_properties[name]["dim"]
    if dim > 1:
        data = [val[x : x + dim] for x in range(0, len(val), dim)]
    else:
        data = list(val)
    return np.array(data)


def gather_atoms_subset(job, funct_args):
    # convert to ctypes
    name = str(funct_args[0])
    lenids = int(funct_args[1])
    ids = funct_args[2]

    # prep ids
    cids = (lenids * c_int)()
    for i in range(lenids):
        cids[i] = ids[i]

    if not name in atom_properties.keys():
        return []

    # this block prevents error when trying to access values
    # that do not exist
    try:
        val = job.gather_atoms_subset(
            name,
            atom_properties[name]["gtype"],
            atom_properties[name]["dim"],
            lenids,
            cids,
        )
    except ValueError:
        return []
    # this is per atom quantity - so get
    # number of atoms - first dimension
    val = list(val)
    dim = atom_properties[name]["dim"]
    if dim > 1:
        data = [val[x : x + dim] for x in range(0, len(val), dim)]
    else:
        data = list(val)
    return np.array(data)


def create_atoms(job, funct_args):
    job.create_atoms(*funct_args)
    return 1


def has_exceptions(job, funct_args):
    return job.has_exceptions


def has_gzip_support(job, funct_args):
    return job.has_gzip_support


def has_png_support(job, funct_args):
    return job.has_png_support


def has_jpeg_support(job, funct_args):
    return job.has_jpeg_support


def has_ffmpeg_support(job, funct_args):
    return job.has_ffmpeg_support


def installed_packages(job, funct_args):
    return job.installed_packages


def set_fix_external_callback(job, funct_args):
    job.set_fix_external_callback(*funct_args)
    return 1


def get_neighlist(job, funct_args):
    if MPI.COMM_WORLD.rank == 0:
        return job.get_neighlist(*funct_args)


def find_pair_neighlist(job, funct_args):
    if MPI.COMM_WORLD.rank == 0:
        return job.find_pair_neighlist(*funct_args)


def find_fix_neighlist(job, funct_args):
    if MPI.COMM_WORLD.rank == 0:
        return job.find_fix_neighlist(*funct_args)


def find_compute_neighlist(job, funct_args):
    if MPI.COMM_WORLD.rank == 0:
        return job.find_compute_neighlist(*funct_args)


def get_neighlist_size(job, funct_args):
    if MPI.COMM_WORLD.rank == 0:
        return job.get_neighlist_size(*funct_args)


def get_neighlist_element_neighbors(job, funct_args):
    if MPI.COMM_WORLD.rank == 0:
        return job.get_neighlist_element_neighbors(*funct_args)


def get_thermo(job, funct_args):
    if MPI.COMM_WORLD.rank == 0:
        return np.array(job.get_thermo(*funct_args))


def scatter_atoms(job, funct_args):
    name = str(funct_args[0])
    py_vector = funct_args[1]
    # now see if its an integer or double type- but before flatten
    py_vector = np.array(py_vector).flatten()

    if atom_properties[name]["gtype"] == 0:
        c_vector = (len(py_vector) * c_int)(*py_vector)
    else:
        c_vector = (len(py_vector) * c_double)(*py_vector)

    job.scatter_atoms(
        name, atom_properties[name]["gtype"], atom_properties[name]["dim"], c_vector
    )
    return 1


def scatter_atoms_subset(job, funct_args):
    name = str(funct_args[0])
    lenids = int(funct_args[2])
    ids = funct_args[3]

    # prep ids
    cids = (lenids * c_int)()
    for i in range(lenids):
        cids[i] = ids[i]

    py_vector = funct_args[1]
    # now see if its an integer or double type- but before flatten
    py_vector = np.array(py_vector).flatten()

    if atom_properties[name]["gtype"] == 0:
        c_vector = (len(py_vector) * c_int)(*py_vector)
    else:
        c_vector = (len(py_vector) * c_double)(*py_vector)

    job.scatter_atoms_subset(
        name,
        atom_properties[name]["gtype"],
        atom_properties[name]["dim"],
        lenids,
        cids,
        c_vector,
    )
    return 1


def command(job, funct_args):
    job.command(funct_args)
    return 1


def select_cmd(argument):
    """
    Select a lammps command

    Args:
        argument (str): [close, extract_compute, get_thermo, scatter_atoms, command, gather_atoms]

    Returns:
        function: the selected function
    """
    switcher = {
        f.__name__: f
        for f in [
            extract_compute,
            get_version,
            get_file,
            commands_list,
            commands_string,
            extract_setting,
            extract_global,
            extract_box,
            extract_atom,
            extract_fix,
            extract_variable,
            get_natoms,
            set_variable,
            reset_box,
            gather_atoms_concat,
            gather_atoms_subset,
            scatter_atoms_subset,
            create_atoms,
            has_exceptions,
            has_gzip_support,
            has_png_support,
            has_jpeg_support,
            has_ffmpeg_support,
            installed_packages,
            set_fix_external_callback,
            get_neighlist,
            find_pair_neighlist,
            find_fix_neighlist,
            find_compute_neighlist,
            get_neighlist_size,
            get_neighlist_element_neighbors,
            get_thermo,
            scatter_atoms,
            command,
            gather_atoms,
        ]
    }
    return switcher.get(argument)


def _gather_data_from_all_processors(data):
    data_gather = MPI.COMM_WORLD.gather(data, root=0)
    if MPI.COMM_WORLD.rank == 0:
        data = []
        for vl in data_gather:
            for v in vl:
                data.append(v)
        return data


def _run_lammps_mpi(argument_lst):
    index_selected = argument_lst.index("--zmqport")
    port_selected = argument_lst[index_selected + 1]
    if "--host" in argument_lst:
        index_selected = argument_lst.index("--host")
        host = argument_lst[index_selected + 1]
    else:
        host = "localhost"
    argument_red_lst = argument_lst[:index_selected]
    if MPI.COMM_WORLD.rank == 0:
<<<<<<< HEAD
        port_selected = argument_lst[argument_lst.index("--zmqport") + 1]
        if "--host" in argument_lst:
            host = argument_lst[argument_lst.index("--host") + 1]
        else:
            host = "localhost"
=======
>>>>>>> cae61eaa
        context, socket = interface_connect(host=host, port=port_selected)
    else:
        context, socket = None, None
    # Lammps executable
    args = ["-screen", "none"]
<<<<<<< HEAD
    if len(argument_lst) > 5:
        args.extend(argument_lst[5:])
=======
    if len(argument_red_lst) > 1:
        args.extend(argument_red_lst[1:])
>>>>>>> cae61eaa
    job = lammps(cmdargs=args)
    while True:
        if MPI.COMM_WORLD.rank == 0:
            input_dict = interface_receive(socket=socket)
        else:
            input_dict = None
        input_dict = MPI.COMM_WORLD.bcast(input_dict, root=0)
        if "shutdown" in input_dict.keys() and input_dict["shutdown"]:
            job.close()
            if MPI.COMM_WORLD.rank == 0:
                interface_send(socket=socket, result_dict={"result": True})
                interface_shutdown(socket=socket, context=context)
            break
        output = select_cmd(input_dict["command"])(
            job=job, funct_args=input_dict["args"]
        )
        if MPI.COMM_WORLD.rank == 0 and output is not None:
            interface_send(socket=socket, result_dict={"result": output})


if __name__ == "__main__":
    _run_lammps_mpi(argument_lst=sys.argv)<|MERGE_RESOLUTION|>--- conflicted
+++ resolved
@@ -7,11 +7,7 @@
 import numpy as np
 import sys
 from lammps import lammps
-<<<<<<< HEAD
 from pympipool.shared import (
-=======
-from pympipool import (
->>>>>>> cae61eaa
     interface_connect,
     interface_send,
     interface_shutdown,
@@ -476,26 +472,13 @@
         host = "localhost"
     argument_red_lst = argument_lst[:index_selected]
     if MPI.COMM_WORLD.rank == 0:
-<<<<<<< HEAD
-        port_selected = argument_lst[argument_lst.index("--zmqport") + 1]
-        if "--host" in argument_lst:
-            host = argument_lst[argument_lst.index("--host") + 1]
-        else:
-            host = "localhost"
-=======
->>>>>>> cae61eaa
         context, socket = interface_connect(host=host, port=port_selected)
     else:
         context, socket = None, None
     # Lammps executable
     args = ["-screen", "none"]
-<<<<<<< HEAD
-    if len(argument_lst) > 5:
-        args.extend(argument_lst[5:])
-=======
     if len(argument_red_lst) > 1:
         args.extend(argument_red_lst[1:])
->>>>>>> cae61eaa
     job = lammps(cmdargs=args)
     while True:
         if MPI.COMM_WORLD.rank == 0:
