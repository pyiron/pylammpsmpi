# coding: utf-8
# Copyright (c) Max-Planck-Institut für Eisenforschung GmbH - Computational Materials Design (CM) Department
# Distributed under the terms of "New BSD License", see the LICENSE file.

import os
from concurrent.futures import Future
from queue import Queue
<<<<<<< HEAD
from pympipool.shared import RaisingThread, interface_bootup, cancel_items_in_queue, MpiExecInterface
=======
from pympipool import RaisingThread, cancel_items_in_queue, interface_bootup
>>>>>>> cae61eaa


__author__ = "Sarath Menon, Jan Janssen"
__copyright__ = (
    "Copyright 2020, Max-Planck-Institut für Eisenforschung GmbH - "
    "Computational Materials Design (CM) Department"
)
__version__ = "1.0"
__maintainer__ = "Jan Janssen"
__email__ = "janssen@mpie.de"
__status__ = "production"
__date__ = "Feb 28, 2020"


def execute_async(
    future_queue,
    cmdargs=None,
    cores=1,
    oversubscribe=False,
<<<<<<< HEAD
=======
    enable_flux_backend=False,
    enable_slurm_backend=False,
>>>>>>> cae61eaa
    cwd=None,
):
    executable = os.path.join(
<<<<<<< HEAD
        os.path.dirname(os.path.abspath(__file__)), "..", "mpi", "lmpmpi.py"
    )
    cmds = ["python", executable]
    if cmdargs is not None:
        cmds.extend(cmdargs)
    interface = interface_bootup(
        command_lst=cmds,
        connections=MpiExecInterface(
            cwd=cwd,
            cores=cores,
            threads_per_core=1,
            gpus_per_core=0,
            oversubscribe=oversubscribe,
        ),
=======
        os.path.dirname(os.path.abspath(__file__)), "../mpi", "lmpmpi.py"
    )
    if cmdargs is not None:
        command_lst = ["python", executable] + cmdargs
    else:
        command_lst = ["python", executable]
    interface = interface_bootup(
        command_lst=command_lst,
        cwd=cwd,
        cores=cores,
        gpus_per_core=0,
        oversubscribe=oversubscribe,
        enable_flux_backend=enable_flux_backend,
        enable_slurm_backend=enable_slurm_backend,
        queue_adapter=queue_adapter,
        queue_type=None,
        queue_adapter_kwargs=queue_adapter_kwargs,
>>>>>>> cae61eaa
    )
    while True:
        task_dict = future_queue.get()
        if "shutdown" in task_dict.keys() and task_dict["shutdown"]:
            interface.shutdown(wait=task_dict["wait"])
            break
        elif "command" in task_dict.keys() and "future" in task_dict.keys():
            f = task_dict.pop("future")
            if f.set_running_or_notify_cancel():
                f.set_result(interface.send_and_receive_dict(input_dict=task_dict))


class LammpsConcurrent:
    def __init__(
        self,
        cores=8,
        oversubscribe=False,
<<<<<<< HEAD
=======
        enable_flux_backend=False,
        enable_slurm_backend=False,
>>>>>>> cae61eaa
        working_directory=".",
        cmdargs=None,
    ):
        self.cores = cores
        self.working_directory = working_directory
        self._future_queue = Queue()
        self._process = None
        self._oversubscribe = oversubscribe
<<<<<<< HEAD
=======
        self._enable_flux_backend = enable_flux_backend
        self._enable_slurm_backend = enable_slurm_backend
>>>>>>> cae61eaa
        self._cmdargs = cmdargs
        self._start_process()

    def _start_process(self):
        self._process = RaisingThread(
            target=execute_async,
            kwargs={
                "future_queue": self._future_queue,
                "cmdargs": self._cmdargs,
                "cores": self.cores,
                "oversubscribe": self._oversubscribe,
<<<<<<< HEAD
=======
                "enable_flux_backend": self._enable_flux_backend,
                "enable_slurm_backend": self._enable_slurm_backend,
>>>>>>> cae61eaa
                "cwd": self.working_directory,
            },
        )
        self._process.start()

    def _send_and_receive_dict(self, command, data=None):
        f = Future()
        self._future_queue.put({"command": command, "args": data, "future": f})
        return f

    @property
    def version(self):
        """
        Get the version of lammps

        Parameters
        ----------
        None

        Returns
        -------
        version: string
            version string of lammps
        """
        return self._send_and_receive_dict(command="get_version", data=[])

    def file(self, inputfile):
        """
        Read script from an input file

        Parameters
        ----------
        inputfile: string
            name of inputfile

        Returns
        -------
        None
        """
        if not os.path.exists(inputfile):
            raise FileNotFoundError("Input file does not exist")
        return self._send_and_receive_dict(command="get_file", data=[inputfile])

    # TODO
    def extract_setting(self, *args):
        return self._send_and_receive_dict(command="extract_setting", data=list(args))

    def extract_global(self, name):
        """
        Extract value of global simulation parameters

        Parameters
        ----------
        name : string
            see notes for a set of possible options

        Notes
        -----
        The possible options for `name` are-
        "dt", "boxlo", "boxhi", "boxxlo", "boxxhi",
        "boxylo", "boxyhi", "boxzlo", "boxzhi", "periodicity",
        "xy", "xz", "yz", "natoms", "nbonds", "nangles",
        "ndihedrals", "nimpropers", "nlocal", "nghost",
        "nmax", "ntypes", "ntimestep", "units", "triclinic",
        "q_flag", "atime", "atimestep"

        Also global constants defined by units can be accessed-
        "boltz", "hplanck", "mvv2e", "ftm2v", "mv2d",
        "nktv2p", "qqr2e", "qe2f", "vxmu2f", "xxt2kmu",
        "dielectric", "qqr2e", "e_mass", "hhmrr2e",
        "mvh2r", "angstrom", "femtosecond", "qelectron"

        """
        return self._send_and_receive_dict(command="extract_global", data=[name])

    def extract_box(self):
        """
        Get the simulation box

        Parameters
        ----------
        None

        Returns
        -------
        box : list
            of the form `[boxlo,boxhi,xy,yz,xz,periodicity,box_change]` where
            `boxlo` and `boxhi` are lower and upper bounds of the box in three dimensions,
            `xy, yz, xz` are the box tilts, `periodicity` is an array which shows if
            the box is periodic in three dimensions.
        """
        return self._send_and_receive_dict(command="extract_box", data=[])

    def extract_atom(self, name):
        """
        Extract a property of the atoms

        Parameters
        ----------
        name : {'x', 'mass', 'id', 'type', 'mask', 'v', 'f',
                'molecule', 'q', 'mu', 'omega', 'angmom', 'torque', 'radius'}
            the property of atom to be extracted

        Returns
        -------
        val : array of length n_atoms
            If the requested name has multiple dimensions, output
            will be a multi-dimensional array.

        Notes
        -----
        This method only gathers information from the current processor.
        Rest of the values would be zero.

        See Also
        --------
        scatter_atoms
        """
        return self._send_and_receive_dict(command="extract_atom", data=list([name]))

    def extract_fix(self, *args):
        """
        Extract a fix value

        Parameters
        ----------
        id: string
            id of the fix

        style: {0, 1, 2}
            0 - global data
            1 - per-atom data
            2 - local data

        type: {0, 1, 2}
            0 - scalar
            1 - vector
            2 - array

        i: int, optional
            index to select fix output

        j: int, optional
            index to select fix output

        Returns
        -------
        value
            Fix data corresponding to the requested dimensions
        """
        return self._send_and_receive_dict(command="extract_fix", data=list(args))

    def extract_variable(self, *args):
        """
        Extract the value of a variable

        Parameters
        ----------
        name: string
            name of the variable

        group: string
            group id (ignored for equal style variables)

        flag: {0, 1}
            0 - equal style variable
            1 - atom style variable

        Returns
        -------
        data
            value of variable depending on the requested dimension

        Notes
        -----
        Currently only returns the information provided on a single processor

        """
        return self._send_and_receive_dict(command="extract_variable", data=list(args))

    @property
    def natoms(self):
        return self.get_natoms()

    def get_natoms(self):
        """
        Get the number of atoms

        Parameters
        ----------
        None

        Returns
        -------
        natoms : int
            number of atoms
        """
        return self._send_and_receive_dict(command="get_natoms", data=[])

    def set_variable(self, *args):
        """
        Set the value of a string style variable

        Parameters
        ----------
        name: string
            name of the variable

        value: string
            value of the variable

        Returns
        -------
        flag : int
            0 if successfull, -1 otherwise
        """
        return self._send_and_receive_dict(command="set_variable", data=list(args))

    def reset_box(self, *args):
        """
        Reset the simulation box

        Parameters
        ----------
        boxlo: array of floats
            lower bound of box in three dimensions

        boxhi: array of floats
            upper bound of box in three dimensions

        xy, yz, xz : floats
            box tilts
        """
        return self._send_and_receive_dict(command="reset_box", data=list(args))

    def generate_atoms(
        self, ids=None, type=None, x=None, v=None, image=None, shrinkexceed=False
    ):
        """
        Create atoms on all procs

        Parameters
        ----------
        ids : list of ints, optional
            ids of N atoms that need to be created
            if not specified, ids from 1 to N are assigned

        type : list of atom types, optional
            type of N atoms, if not specied, all atoms are assigned as type 1

        x: list of positions
            list of the type `[posx, posy, posz]` for N atoms

        v: list of velocities
            list of the type `[vx, vy, vz]` for N atoms

        image: list of ints, optional
            if not specified a list of 0s will be used.

        shrinkexceed: bool, optional
            default False

        Returns
        -------
        None

        """
        return self.create_atoms(
            ids=ids, type=type, x=x, v=v, image=image, shrinkexceed=shrinkexceed
        )

    def create_atoms(self, n, id, type, x, v=None, image=None, shrinkexceed=False):
        """
        Create atoms on all procs

        Parameters
        ----------
        n : int
            number of atoms

        id : list of ints, optional
            ids of N atoms that need to be created
            if not specified, ids from 1 to N are assigned

        type : list of atom types, optional
            type of N atoms, if not specied, all atoms are assigned as type 1

        x: list of positions
            list of the type `[posx, posy, posz]` for N atoms

        v: list of velocities
            list of the type `[vx, vy, vz]` for N atoms

        image: list of ints, optional
            if not specified a list of 0s will be used.

        shrinkexceed: bool, optional
            default False

        Returns
        -------
        None

        """

        if x is not None:
            funct_args = [n, id, type, x, v, image, shrinkexceed]
            return self._send_and_receive_dict(command="create_atoms", data=funct_args)
        else:
            raise TypeError("Value of x cannot be None")

    @property
    def has_exceptions(self):
        """Return whether the LAMMPS shared library was compiled with C++ exceptions handling enabled"""
        return self._send_and_receive_dict(command="has_exceptions", data=[])

    @property
    def has_gzip_support(self):
        return self._send_and_receive_dict(command="has_gzip_support", data=[])

    @property
    def has_png_support(self):
        return self._send_and_receive_dict(command="has_png_support", data=[])

    @property
    def has_jpeg_support(self):
        return self._send_and_receive_dict(command="has_jpeg_support", data=[])

    @property
    def has_ffmpeg_support(self):
        return self._send_and_receive_dict(command="has_ffmpeg_support", data=[])

    @property
    def installed_packages(self):
        return self._send_and_receive_dict(command="get_installed_packages", data=[])

    def set_fix_external_callback(self, *args):
        return self._send_and_receive_dict(
            command="set_fix_external_callback", data=list(args)
        )

    def get_neighlist(self, *args):
        """Returns an instance of :class:`NeighList` which wraps access to the neighbor list with the given index
        :param idx: index of neighbor list
        :type  idx: int
        :return: an instance of :class:`NeighList` wrapping access to neighbor list data
        :rtype:  NeighList
        """
        return self._send_and_receive_dict(command="get_neighlist", data=list(args))

    def find_pair_neighlist(self, *args):
        """Find neighbor list index of pair style neighbor list
        Try finding pair instance that matches style. If exact is set, the pair must
        match style exactly. If exact is 0, style must only be contained. If pair is
        of style pair/hybrid, style is instead matched the nsub-th hybrid sub-style.
        Once the pair instance has been identified, multiple neighbor list requests
        may be found. Every neighbor list is uniquely identified by its request
        index. Thus, providing this request index ensures that the correct neighbor
        list index is returned.
        :param style: name of pair style that should be searched for
        :type  style: string
        :param exact: controls whether style should match exactly or only must be contained in pair style name, defaults to True
        :type  exact: bool, optional
        :param nsub:  match nsub-th hybrid sub-style, defaults to 0
        :type  nsub:  int, optional
        :param request:   index of neighbor list request, in case there are more than one, defaults to 0
        :type  request:   int, optional
        :return: neighbor list index if found, otherwise -1
        :rtype:  int
        """
        return self._send_and_receive_dict(
            command="find_pair_neighlist", data=list(args)
        )

    def find_fix_neighlist(self, *args):
        """Find neighbor list index of fix neighbor list
        :param fixid: name of fix
        :type  fixid: string
        :param request:   index of neighbor list request, in case there are more than one, defaults to 0
        :type  request:   int, optional
        :return: neighbor list index if found, otherwise -1
        :rtype:  int
        """
        return self._send_and_receive_dict(
            command="find_fix_neighlist", data=list(args)
        )

    def find_compute_neighlist(self, *args):
        """Find neighbor list index of compute neighbor list
        :param computeid: name of compute
        :type  computeid: string
        :param request:   index of neighbor list request, in case there are more than one, defaults to 0
        :type  request:   int, optional
        :return: neighbor list index if found, otherwise -1
        :rtype:  int
        """
        return self._send_and_receive_dict(
            command="find_compute_neighlist", data=list(args)
        )

    def get_neighlist_size(self, *args):
        """Return the number of elements in neighbor list with the given index
        :param idx: neighbor list index
        :type  idx: int
        :return: number of elements in neighbor list with index idx
        :rtype:  int
        """
        return self._send_and_receive_dict(
            command="get_neighlist_size", data=list(args)
        )

    def get_neighlist_element_neighbors(self, *args):
        return self._send_and_receive_dict(
            command="get_neighlist_element_neighbors", data=list(args)
        )

    def command(self, cmd):
        """
        Send a command to the lammps object

        Parameters
        ----------
        cmd : string, list of strings
            command to be sent

        Returns
        -------
        None
        """
        if isinstance(cmd, list):
            return self._send_and_receive_dict(
                command="commands_string", data="\n".join(cmd)
            )
        elif len(cmd.split("\n")) > 1:
            return self._send_and_receive_dict(command="commands_string", data=cmd)
        else:
            return self._send_and_receive_dict(command="command", data=cmd)

    def gather_atoms(self, *args, concat=False, ids=None):
        """
        Gather atom properties

        Parameters
        ----------
        name : {'x', 'mass', 'id', 'type', 'mask', 'v', 'f',
                'molecule', 'q', 'mu', 'omega', 'angmom', 'torque', 'radius'}
            the property of atom to be extracted

        concat : bool, optional. Default False
            If True, gather information from all processors,
            but not sorted according to Atom ids

        ids : list, optional. Default None
            If a list of ids are provided, the required information
            for only those atoms are returned

        Returns
        -------
        val : array of length n_atoms sorted by atom ids
            If the requested name has multiple dimensions, output
            will be a multi-dimensional array.

        Notes
        -----
        This method gathers information from all processors.

        See Also
        --------
        extract_atoms
        """
        if concat:
            return self._send_and_receive_dict(
                command="gather_atoms_concat", data=list(args)
            )
        elif ids is not None:
            lenids = len(ids)
            args = list(args)
            args.append(len(ids))
            args.append(ids)
            return self._send_and_receive_dict(command="gather_atoms_subset", data=args)
        else:
            return self._send_and_receive_dict(command="gather_atoms", data=list(args))

    def scatter_atoms(self, *args, ids=None):
        """
        Scatter atoms for the lammps library

        Args:
            *args:
        """
        if ids is not None:
            lenids = len(ids)
            args = list(args)
            args.append(len(ids))
            args.append(ids)
            return self._send_and_receive_dict(
                command="scatter_atoms_subset", data=args
            )
        else:
            return self._send_and_receive_dict(command="scatter_atoms", data=list(args))

    def get_thermo(self, *args):
        """
        Return current value of thermo keyword

        Parameters
        ----------
        name : string
            name of the thermo keyword

        Returns
        -------
        val
            value of the thermo keyword

        """
        return self._send_and_receive_dict(command="get_thermo", data=list(args))

    # TODO
    def extract_compute(self, id, style, type, length=0, width=0):
        """
        Extract compute value from the lammps library

        Parameters
        ----------
        id : string
            id of the compute

        style: {0, 1}
            0 - global data
            1 - per atom data

        type: {0, 1, 2}
            0 - scalar
            1 - vector
            2 - array

        length: int, optional. Default 0
            if `style` is 0 and `type` is 1 or 2, then `length` is the length
            of vector.

        width: int, optional. Default 0
            if `type` is 2, then `width` is the number of elements in each
            element along length.

        Returns
        -------
        val
            data computed by the fix depending on the chosen inputs

        """
        args = [id, style, type, length, width]
        return self._send_and_receive_dict(command="extract_compute", data=args)

    def close(self):
        """
        Close the current lammps object

        Parameters
        ----------
        None

        Returns
        -------
        None
        """
        cancel_items_in_queue(que=self._future_queue)
        self._future_queue.put({"shutdown": True, "wait": True})
        self._process.join()
        self._process = None

    # TODO
    def __del__(self):
        if self._process is not None:
            self.close()<|MERGE_RESOLUTION|>--- conflicted
+++ resolved
@@ -5,11 +5,7 @@
 import os
 from concurrent.futures import Future
 from queue import Queue
-<<<<<<< HEAD
 from pympipool.shared import RaisingThread, interface_bootup, cancel_items_in_queue, MpiExecInterface
-=======
-from pympipool import RaisingThread, cancel_items_in_queue, interface_bootup
->>>>>>> cae61eaa
 
 
 __author__ = "Sarath Menon, Jan Janssen"
@@ -29,15 +25,9 @@
     cmdargs=None,
     cores=1,
     oversubscribe=False,
-<<<<<<< HEAD
-=======
-    enable_flux_backend=False,
-    enable_slurm_backend=False,
->>>>>>> cae61eaa
     cwd=None,
 ):
     executable = os.path.join(
-<<<<<<< HEAD
         os.path.dirname(os.path.abspath(__file__)), "..", "mpi", "lmpmpi.py"
     )
     cmds = ["python", executable]
@@ -52,25 +42,6 @@
             gpus_per_core=0,
             oversubscribe=oversubscribe,
         ),
-=======
-        os.path.dirname(os.path.abspath(__file__)), "../mpi", "lmpmpi.py"
-    )
-    if cmdargs is not None:
-        command_lst = ["python", executable] + cmdargs
-    else:
-        command_lst = ["python", executable]
-    interface = interface_bootup(
-        command_lst=command_lst,
-        cwd=cwd,
-        cores=cores,
-        gpus_per_core=0,
-        oversubscribe=oversubscribe,
-        enable_flux_backend=enable_flux_backend,
-        enable_slurm_backend=enable_slurm_backend,
-        queue_adapter=queue_adapter,
-        queue_type=None,
-        queue_adapter_kwargs=queue_adapter_kwargs,
->>>>>>> cae61eaa
     )
     while True:
         task_dict = future_queue.get()
@@ -88,11 +59,6 @@
         self,
         cores=8,
         oversubscribe=False,
-<<<<<<< HEAD
-=======
-        enable_flux_backend=False,
-        enable_slurm_backend=False,
->>>>>>> cae61eaa
         working_directory=".",
         cmdargs=None,
     ):
@@ -101,11 +67,6 @@
         self._future_queue = Queue()
         self._process = None
         self._oversubscribe = oversubscribe
-<<<<<<< HEAD
-=======
-        self._enable_flux_backend = enable_flux_backend
-        self._enable_slurm_backend = enable_slurm_backend
->>>>>>> cae61eaa
         self._cmdargs = cmdargs
         self._start_process()
 
@@ -117,11 +78,6 @@
                 "cmdargs": self._cmdargs,
                 "cores": self.cores,
                 "oversubscribe": self._oversubscribe,
-<<<<<<< HEAD
-=======
-                "enable_flux_backend": self._enable_flux_backend,
-                "enable_slurm_backend": self._enable_slurm_backend,
->>>>>>> cae61eaa
                 "cwd": self.working_directory,
             },
         )
