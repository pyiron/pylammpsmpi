# coding: utf-8
# Copyright (c) Max-Planck-Institut für Eisenforschung GmbH - Computational Materials Design (CM) Department
# Distributed under the terms of "New BSD License", see the LICENSE file.

import os
import socket
from concurrent.futures import Future
from queue import Queue
from pympipool import RaisingThread, cancel_items_in_queue, interface_bootup


__author__ = "Sarath Menon, Jan Janssen"
__copyright__ = (
    "Copyright 2020, Max-Planck-Institut für Eisenforschung GmbH - "
    "Computational Materials Design (CM) Department"
)
__version__ = "1.0"
__maintainer__ = "Jan Janssen"
__email__ = "janssen@mpie.de"
__status__ = "production"
__date__ = "Feb 28, 2020"


def _initialize_socket(
    interface,
    cmdargs,
    cwd,
    cores,
    oversubscribe=False,
    enable_flux_backend=False,
    enable_slurm_backend=False,
):
    port_selected = interface.bind_to_random_port()
    executable = os.path.join(
        os.path.dirname(os.path.abspath(__file__)), "../mpi", "lmpmpi.py"
    )
    if enable_flux_backend:
        cmds = ["flux", "run"]
    elif enable_slurm_backend:
        cmds = ["srun"]
    else:
        cmds = ["mpiexec"]
    if oversubscribe:
        cmds += ["--oversubscribe"]
    cmds += [
        "-n",
        str(cores),
        "python",
        executable,
        "--zmqport",
        str(port_selected),
    ]
    if enable_flux_backend or enable_slurm_backend:
        cmds += [
            "--host",
            socket.gethostname(),
        ]
    if cmdargs is not None:
        cmds.extend(cmdargs)
    interface.bootup(command_lst=cmds, cwd=cwd)
    return interface


def execute_async(
    future_queue,
    cmdargs=None,
    cores=1,
    oversubscribe=False,
    enable_flux_backend=False,
    enable_slurm_backend=False,
    cwd=None,
    queue_adapter=None,
    queue_adapter_kwargs=None,
):
    executable = os.path.join(
        os.path.dirname(os.path.abspath(__file__)), "../mpi", "lmpmpi.py"
    )
    if cmdargs is not None:
        command_lst = ["python", executable, cmdargs]
    else:
        command_lst = ["python", executable]
    interface = interface_bootup(
        command_lst=command_lst,
        cwd=cwd,
        cores=cores,
<<<<<<< HEAD
        gpus_per_core=0,
=======
        enable_flux_backend=enable_flux_backend,
        enable_slurm_backend=enable_slurm_backend,
>>>>>>> 250a5fa7
        oversubscribe=oversubscribe,
        enable_flux_backend=enable_flux_backend,
        enable_slurm_backend=False,
        queue_adapter=queue_adapter,
        queue_type=None,
        queue_adapter_kwargs=queue_adapter_kwargs,
    )
    while True:
        task_dict = future_queue.get()
        if "shutdown" in task_dict.keys() and task_dict["shutdown"]:
            interface.shutdown(wait=task_dict["wait"])
            break
        elif "command" in task_dict.keys() and "future" in task_dict.keys():
            f = task_dict.pop("future")
            if f.set_running_or_notify_cancel():
                f.set_result(interface.send_and_receive_dict(input_dict=task_dict))


class LammpsConcurrent:
    def __init__(
        self,
        cores=8,
        oversubscribe=False,
        enable_flux_backend=False,
        enable_slurm_backend=False,
        working_directory=".",
        cmdargs=None,
        queue_adapter=None,
        queue_adapter_kwargs=None,
    ):
        self.cores = cores
        self.working_directory = working_directory
        self._future_queue = Queue()
        self._process = None
        self._oversubscribe = oversubscribe
        self._enable_flux_backend = enable_flux_backend
        self._enable_slurm_backend = enable_slurm_backend
        self._cmdargs = cmdargs
        self._queue_adapter = queue_adapter
        self._queue_adapter_kwargs = queue_adapter_kwargs
        self._start_process()

    def _start_process(self):
        self._process = RaisingThread(
            target=execute_async,
            kwargs={
                "future_queue": self._future_queue,
                "cmdargs": self._cmdargs,
                "cores": self.cores,
                "oversubscribe": self._oversubscribe,
                "enable_flux_backend": self._enable_flux_backend,
                "enable_slurm_backend": self._enable_slurm_backend,
                "cwd": self.working_directory,
                "queue_adapter": self._queue_adapter,
                "queue_adapter_kwargs": self._queue_adapter_kwargs,
            },
        )
        self._process.start()

    def _send_and_receive_dict(self, command, data=None):
        f = Future()
        self._future_queue.put({"command": command, "args": data, "future": f})
        return f

    @property
    def version(self):
        """
        Get the version of lammps

        Parameters
        ----------
        None

        Returns
        -------
        version: string
            version string of lammps
        """
        return self._send_and_receive_dict(command="get_version", data=[])

    def file(self, inputfile):
        """
        Read script from an input file

        Parameters
        ----------
        inputfile: string
            name of inputfile

        Returns
        -------
        None
        """
        if not os.path.exists(inputfile):
            raise FileNotFoundError("Input file does not exist")
        return self._send_and_receive_dict(command="get_file", data=[inputfile])

    # TODO
    def extract_setting(self, *args):
        return self._send_and_receive_dict(command="extract_setting", data=list(args))

    def extract_global(self, name):
        """
        Extract value of global simulation parameters

        Parameters
        ----------
        name : string
            see notes for a set of possible options

        Notes
        -----
        The possible options for `name` are-
        "dt", "boxlo", "boxhi", "boxxlo", "boxxhi",
        "boxylo", "boxyhi", "boxzlo", "boxzhi", "periodicity",
        "xy", "xz", "yz", "natoms", "nbonds", "nangles",
        "ndihedrals", "nimpropers", "nlocal", "nghost",
        "nmax", "ntypes", "ntimestep", "units", "triclinic",
        "q_flag", "atime", "atimestep"

        Also global constants defined by units can be accessed-
        "boltz", "hplanck", "mvv2e", "ftm2v", "mv2d",
        "nktv2p", "qqr2e", "qe2f", "vxmu2f", "xxt2kmu",
        "dielectric", "qqr2e", "e_mass", "hhmrr2e",
        "mvh2r", "angstrom", "femtosecond", "qelectron"

        """
        return self._send_and_receive_dict(command="extract_global", data=[name])

    def extract_box(self):
        """
        Get the simulation box

        Parameters
        ----------
        None

        Returns
        -------
        box : list
            of the form `[boxlo,boxhi,xy,yz,xz,periodicity,box_change]` where
            `boxlo` and `boxhi` are lower and upper bounds of the box in three dimensions,
            `xy, yz, xz` are the box tilts, `periodicity` is an array which shows if
            the box is periodic in three dimensions.
        """
        return self._send_and_receive_dict(command="extract_box", data=[])

    def extract_atom(self, name):
        """
        Extract a property of the atoms

        Parameters
        ----------
        name : {'x', 'mass', 'id', 'type', 'mask', 'v', 'f',
                'molecule', 'q', 'mu', 'omega', 'angmom', 'torque', 'radius'}
            the property of atom to be extracted

        Returns
        -------
        val : array of length n_atoms
            If the requested name has multiple dimensions, output
            will be a multi-dimensional array.

        Notes
        -----
        This method only gathers information from the current processor.
        Rest of the values would be zero.

        See Also
        --------
        scatter_atoms
        """
        return self._send_and_receive_dict(command="extract_atom", data=list([name]))

    def extract_fix(self, *args):
        """
        Extract a fix value

        Parameters
        ----------
        id: string
            id of the fix

        style: {0, 1, 2}
            0 - global data
            1 - per-atom data
            2 - local data

        type: {0, 1, 2}
            0 - scalar
            1 - vector
            2 - array

        i: int, optional
            index to select fix output

        j: int, optional
            index to select fix output

        Returns
        -------
        value
            Fix data corresponding to the requested dimensions
        """
        return self._send_and_receive_dict(command="extract_fix", data=list(args))

    def extract_variable(self, *args):
        """
        Extract the value of a variable

        Parameters
        ----------
        name: string
            name of the variable

        group: string
            group id (ignored for equal style variables)

        flag: {0, 1}
            0 - equal style variable
            1 - atom style variable

        Returns
        -------
        data
            value of variable depending on the requested dimension

        Notes
        -----
        Currently only returns the information provided on a single processor

        """
        return self._send_and_receive_dict(command="extract_variable", data=list(args))

    @property
    def natoms(self):
        return self.get_natoms()

    def get_natoms(self):
        """
        Get the number of atoms

        Parameters
        ----------
        None

        Returns
        -------
        natoms : int
            number of atoms
        """
        return self._send_and_receive_dict(command="get_natoms", data=[])

    def set_variable(self, *args):
        """
        Set the value of a string style variable

        Parameters
        ----------
        name: string
            name of the variable

        value: string
            value of the variable

        Returns
        -------
        flag : int
            0 if successfull, -1 otherwise
        """
        return self._send_and_receive_dict(command="set_variable", data=list(args))

    def reset_box(self, *args):
        """
        Reset the simulation box

        Parameters
        ----------
        boxlo: array of floats
            lower bound of box in three dimensions

        boxhi: array of floats
            upper bound of box in three dimensions

        xy, yz, xz : floats
            box tilts
        """
        return self._send_and_receive_dict(command="reset_box", data=list(args))

    def generate_atoms(
        self, ids=None, type=None, x=None, v=None, image=None, shrinkexceed=False
    ):
        """
        Create atoms on all procs

        Parameters
        ----------
        ids : list of ints, optional
            ids of N atoms that need to be created
            if not specified, ids from 1 to N are assigned

        type : list of atom types, optional
            type of N atoms, if not specied, all atoms are assigned as type 1

        x: list of positions
            list of the type `[posx, posy, posz]` for N atoms

        v: list of velocities
            list of the type `[vx, vy, vz]` for N atoms

        image: list of ints, optional
            if not specified a list of 0s will be used.

        shrinkexceed: bool, optional
            default False

        Returns
        -------
        None

        """
        return self.create_atoms(
            ids=ids, type=type, x=x, v=v, image=image, shrinkexceed=shrinkexceed
        )

    def create_atoms(self, n, id, type, x, v=None, image=None, shrinkexceed=False):
        """
        Create atoms on all procs

        Parameters
        ----------
        n : int
            number of atoms

        id : list of ints, optional
            ids of N atoms that need to be created
            if not specified, ids from 1 to N are assigned

        type : list of atom types, optional
            type of N atoms, if not specied, all atoms are assigned as type 1

        x: list of positions
            list of the type `[posx, posy, posz]` for N atoms

        v: list of velocities
            list of the type `[vx, vy, vz]` for N atoms

        image: list of ints, optional
            if not specified a list of 0s will be used.

        shrinkexceed: bool, optional
            default False

        Returns
        -------
        None

        """

        if x is not None:
            funct_args = [n, id, type, x, v, image, shrinkexceed]
            return self._send_and_receive_dict(command="create_atoms", data=funct_args)
        else:
            raise TypeError("Value of x cannot be None")

    @property
    def has_exceptions(self):
        """Return whether the LAMMPS shared library was compiled with C++ exceptions handling enabled"""
        return self._send_and_receive_dict(command="has_exceptions", data=[])

    @property
    def has_gzip_support(self):
        return self._send_and_receive_dict(command="has_gzip_support", data=[])

    @property
    def has_png_support(self):
        return self._send_and_receive_dict(command="has_png_support", data=[])

    @property
    def has_jpeg_support(self):
        return self._send_and_receive_dict(command="has_jpeg_support", data=[])

    @property
    def has_ffmpeg_support(self):
        return self._send_and_receive_dict(command="has_ffmpeg_support", data=[])

    @property
    def installed_packages(self):
        return self._send_and_receive_dict(command="get_installed_packages", data=[])

    def set_fix_external_callback(self, *args):
        return self._send_and_receive_dict(
            command="set_fix_external_callback", data=list(args)
        )

    def get_neighlist(self, *args):
        """Returns an instance of :class:`NeighList` which wraps access to the neighbor list with the given index
        :param idx: index of neighbor list
        :type  idx: int
        :return: an instance of :class:`NeighList` wrapping access to neighbor list data
        :rtype:  NeighList
        """
        return self._send_and_receive_dict(command="get_neighlist", data=list(args))

    def find_pair_neighlist(self, *args):
        """Find neighbor list index of pair style neighbor list
        Try finding pair instance that matches style. If exact is set, the pair must
        match style exactly. If exact is 0, style must only be contained. If pair is
        of style pair/hybrid, style is instead matched the nsub-th hybrid sub-style.
        Once the pair instance has been identified, multiple neighbor list requests
        may be found. Every neighbor list is uniquely identified by its request
        index. Thus, providing this request index ensures that the correct neighbor
        list index is returned.
        :param style: name of pair style that should be searched for
        :type  style: string
        :param exact: controls whether style should match exactly or only must be contained in pair style name, defaults to True
        :type  exact: bool, optional
        :param nsub:  match nsub-th hybrid sub-style, defaults to 0
        :type  nsub:  int, optional
        :param request:   index of neighbor list request, in case there are more than one, defaults to 0
        :type  request:   int, optional
        :return: neighbor list index if found, otherwise -1
        :rtype:  int
        """
        return self._send_and_receive_dict(
            command="find_pair_neighlist", data=list(args)
        )

    def find_fix_neighlist(self, *args):
        """Find neighbor list index of fix neighbor list
        :param fixid: name of fix
        :type  fixid: string
        :param request:   index of neighbor list request, in case there are more than one, defaults to 0
        :type  request:   int, optional
        :return: neighbor list index if found, otherwise -1
        :rtype:  int
        """
        return self._send_and_receive_dict(
            command="find_fix_neighlist", data=list(args)
        )

    def find_compute_neighlist(self, *args):
        """Find neighbor list index of compute neighbor list
        :param computeid: name of compute
        :type  computeid: string
        :param request:   index of neighbor list request, in case there are more than one, defaults to 0
        :type  request:   int, optional
        :return: neighbor list index if found, otherwise -1
        :rtype:  int
        """
        return self._send_and_receive_dict(
            command="find_compute_neighlist", data=list(args)
        )

    def get_neighlist_size(self, *args):
        """Return the number of elements in neighbor list with the given index
        :param idx: neighbor list index
        :type  idx: int
        :return: number of elements in neighbor list with index idx
        :rtype:  int
        """
        return self._send_and_receive_dict(
            command="get_neighlist_size", data=list(args)
        )

    def get_neighlist_element_neighbors(self, *args):
        return self._send_and_receive_dict(
            command="get_neighlist_element_neighbors", data=list(args)
        )

    def command(self, cmd):
        """
        Send a command to the lammps object

        Parameters
        ----------
        cmd : string, list of strings
            command to be sent

        Returns
        -------
        None
        """
        if isinstance(cmd, list):
            return self._send_and_receive_dict(
                command="commands_string", data="\n".join(cmd)
            )
        elif len(cmd.split("\n")) > 1:
            return self._send_and_receive_dict(command="commands_string", data=cmd)
        else:
            return self._send_and_receive_dict(command="command", data=cmd)

    def gather_atoms(self, *args, concat=False, ids=None):
        """
        Gather atom properties

        Parameters
        ----------
        name : {'x', 'mass', 'id', 'type', 'mask', 'v', 'f',
                'molecule', 'q', 'mu', 'omega', 'angmom', 'torque', 'radius'}
            the property of atom to be extracted

        concat : bool, optional. Default False
            If True, gather information from all processors,
            but not sorted according to Atom ids

        ids : list, optional. Default None
            If a list of ids are provided, the required information
            for only those atoms are returned

        Returns
        -------
        val : array of length n_atoms sorted by atom ids
            If the requested name has multiple dimensions, output
            will be a multi-dimensional array.

        Notes
        -----
        This method gathers information from all processors.

        See Also
        --------
        extract_atoms
        """
        if concat:
            return self._send_and_receive_dict(
                command="gather_atoms_concat", data=list(args)
            )
        elif ids is not None:
            lenids = len(ids)
            args = list(args)
            args.append(len(ids))
            args.append(ids)
            return self._send_and_receive_dict(command="gather_atoms_subset", data=args)
        else:
            return self._send_and_receive_dict(command="gather_atoms", data=list(args))

    def scatter_atoms(self, *args, ids=None):
        """
        Scatter atoms for the lammps library

        Args:
            *args:
        """
        if ids is not None:
            lenids = len(ids)
            args = list(args)
            args.append(len(ids))
            args.append(ids)
            return self._send_and_receive_dict(
                command="scatter_atoms_subset", data=args
            )
        else:
            return self._send_and_receive_dict(command="scatter_atoms", data=list(args))

    def get_thermo(self, *args):
        """
        Return current value of thermo keyword

        Parameters
        ----------
        name : string
            name of the thermo keyword

        Returns
        -------
        val
            value of the thermo keyword

        """
        return self._send_and_receive_dict(command="get_thermo", data=list(args))

    # TODO
    def extract_compute(self, id, style, type, length=0, width=0):
        """
        Extract compute value from the lammps library

        Parameters
        ----------
        id : string
            id of the compute

        style: {0, 1}
            0 - global data
            1 - per atom data

        type: {0, 1, 2}
            0 - scalar
            1 - vector
            2 - array

        length: int, optional. Default 0
            if `style` is 0 and `type` is 1 or 2, then `length` is the length
            of vector.

        width: int, optional. Default 0
            if `type` is 2, then `width` is the number of elements in each
            element along length.

        Returns
        -------
        val
            data computed by the fix depending on the chosen inputs

        """
        args = [id, style, type, length, width]
        return self._send_and_receive_dict(command="extract_compute", data=args)

    def close(self):
        """
        Close the current lammps object

        Parameters
        ----------
        None

        Returns
        -------
        None
        """
        cancel_items_in_queue(que=self._future_queue)
        self._future_queue.put({"shutdown": True, "wait": True})
        self._process.join()
        self._process = None

    # TODO
    def __del__(self):
        if self._process is not None:
            self.close()<|MERGE_RESOLUTION|>--- conflicted
+++ resolved
@@ -83,15 +83,10 @@
         command_lst=command_lst,
         cwd=cwd,
         cores=cores,
-<<<<<<< HEAD
         gpus_per_core=0,
-=======
+        oversubscribe=oversubscribe,
         enable_flux_backend=enable_flux_backend,
         enable_slurm_backend=enable_slurm_backend,
->>>>>>> 250a5fa7
-        oversubscribe=oversubscribe,
-        enable_flux_backend=enable_flux_backend,
-        enable_slurm_backend=False,
         queue_adapter=queue_adapter,
         queue_type=None,
         queue_adapter_kwargs=queue_adapter_kwargs,
