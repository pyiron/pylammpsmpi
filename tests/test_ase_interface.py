import logging
import unittest

import numpy as np
from ase.atoms import Atoms
from ase.build import bulk
from ase.calculators.lammps.coordinatetransform import Prism
from ase.constraints import FixAtoms, FixCom, FixedPlane

from pylammpsmpi import LammpsASELibrary, LammpsLibrary
from pylammpsmpi.wrapper.ase import (
    cell_is_skewed,
    get_lammps_indicies_from_ase_structure,
    get_species_symbols,
    get_structure_indices,
    set_selective_dynamics,
)


class TestLammpsASELibrary(unittest.TestCase):
    def test_static(self):
        lmp = LammpsASELibrary(
            working_directory=None,
            cores=1,
            comm=None,
            logger=logging.getLogger("TestStaticLogger"),
            log_file=None,
<<<<<<< HEAD
            library=LammpsLibrary(cores=2, mode="local", hostname_localhost=True,),
            diable_log_file=True,
            hostname_localhost=True,
=======
            library=LammpsLibrary(cores=2, mode="local"),
            disable_log_file=True,
>>>>>>> 0f584d47
        )
        structure = bulk("Al", cubic=True).repeat([2, 2, 2])
        lmp.interactive_structure_setter(
            structure=structure,
            units="lj",
            dimension=3,
            boundary=" ".join(["p" if coord else "f" for coord in structure.pbc]),
            atom_style="atomic",
            el_eam_lst=["Al"],
            calc_md=False,
        )
        lmp.interactive_lib_command("pair_style lj/cut 6.0")
        lmp.interactive_lib_command("pair_coeff 1 1 1.0 1.0 4.04")
        lmp.interactive_lib_command(
            command="thermo_style custom step temp pe etotal pxx pxy pxz pyy pyz pzz vol"
        )
        lmp.interactive_lib_command(command="thermo_modify format float %20.15g")
        lmp.interactive_lib_command("run 0")
        self.assertTrue(
            np.all(np.isclose(lmp.interactive_cells_getter(), structure.cell.array))
        )
        self.assertTrue(
            np.isclose(lmp.interactive_energy_pot_getter(), -0.04342932384411341)
        )
        self.assertTrue(
            np.isclose(lmp.interactive_energy_tot_getter(), -0.04342932384411341)
        )
        self.assertTrue(np.isclose(np.sum(lmp.interactive_forces_getter()), 0.0))
        self.assertTrue(np.isclose(lmp.interactive_volume_getter(), 531.4409999999999))
        self.assertTrue(
            np.all(lmp.interactive_indices_getter() == [1] * len(structure))
        )
        self.assertEqual(lmp.interactive_steps_getter(), 0)
        self.assertEqual(lmp.interactive_temperatures_getter(), 0)
        self.assertTrue(
            np.isclose(
                np.sum(lmp.interactive_pressures_getter()), -0.015661731917941832
            )
        )
        self.assertEqual(np.sum(lmp.interactive_velocities_getter()), 0.0)
        self.assertTrue(np.isclose(np.sum(lmp.interactive_positions_getter()), 291.6))
        lmp.interactive_cells_setter(cell=1.01 * structure.cell.array)
        lmp.interactive_lib_command("run 0")
        self.assertTrue(
            np.all(
                np.isclose(lmp.interactive_cells_getter(), 1.01 * structure.cell.array)
            )
        )
        lmp.close()

    def test_small_displacement(self):
        lmp = LammpsASELibrary(
            working_directory=None,
            cores=1,
            comm=None,
            logger=logging.getLogger("TestStaticLogger"),
            log_file=None,
<<<<<<< HEAD
            library=LammpsLibrary(cores=2, mode="local", hostname_localhost=True,),
            diable_log_file=True,
            hostname_localhost=True,
=======
            library=LammpsLibrary(cores=2, mode="local"),
            disable_log_file=True,
>>>>>>> 0f584d47
        )
        structure = bulk("Al", cubic=True)
        lmp.interactive_structure_setter(
            structure=structure,
            units="lj",
            dimension=3,
            boundary=" ".join(["p" if coord else "f" for coord in structure.pbc]),
            atom_style="atomic",
            el_eam_lst=["Al"],
            calc_md=False,
        )
        lmp.interactive_lib_command("pair_style lj/cut 6.0")
        lmp.interactive_lib_command("pair_coeff 1 1 1.0 1.0 4.04")
        lmp.interactive_lib_command(
            command="thermo_style custom step temp pe etotal pxx pxy pxz pyy pyz pzz vol"
        )
        lmp.interactive_lib_command(command="thermo_modify format float %20.15g")
        lmp.interactive_lib_command("run 0")
        self.assertTrue(
            np.all(np.isclose(lmp.interactive_positions_getter(), structure.positions))
        )
        self.assertTrue(
            np.isclose(lmp.interactive_energy_pot_getter(), -0.04342932384411341)
        )
        positions = structure.positions.copy()
        positions[0] += np.array([0.1, 0.1, 0.1])
        lmp.interactive_positions_setter(positions=positions)
        lmp.interactive_lib_command("run 0")
        self.assertTrue(
            np.isclose(lmp.interactive_energy_pot_getter(), -0.043829529274767506)
        )
        self.assertTrue(
            np.all(np.isclose(lmp.interactive_positions_getter(), positions))
        )

    def test_small_displacement_skewed(self):
        lmp = LammpsASELibrary(
            working_directory=None,
            cores=1,
            comm=None,
            logger=logging.getLogger("TestStaticLogger"),
            log_file=None,
<<<<<<< HEAD
            library=LammpsLibrary(cores=2, mode="local", hostname_localhost=True,),
            diable_log_file=True,
            hostname_localhost=True,
=======
            library=LammpsLibrary(cores=2, mode="local"),
            disable_log_file=True,
>>>>>>> 0f584d47
        )
        structure = bulk("Al").repeat([2, 2, 2])
        lmp.interactive_structure_setter(
            structure=structure,
            units="lj",
            dimension=3,
            boundary=" ".join(["p" if coord else "f" for coord in structure.pbc]),
            atom_style="atomic",
            el_eam_lst=["Al"],
            calc_md=False,
        )
        lmp.interactive_lib_command("pair_style lj/cut 6.0")
        lmp.interactive_lib_command("pair_coeff 1 1 1.0 1.0 4.04")
        lmp.interactive_lib_command(
            command="thermo_style custom step temp pe etotal pxx pxy pxz pyy pyz pzz vol"
        )
        lmp.interactive_lib_command(command="thermo_modify format float %20.15g")
        lmp.interactive_lib_command("run 0")
        self.assertTrue(
            np.all(np.isclose(lmp.interactive_positions_getter(), structure.positions))
        )
        self.assertTrue(
            np.isclose(lmp.interactive_energy_pot_getter(), -0.04342932384411341)
        )
        positions = structure.positions.copy()
        positions[0] += np.array([0.1, 0.1, 0.1])
        lmp.interactive_positions_setter(positions=positions)
        lmp.interactive_lib_command("run 0")
        self.assertTrue(
            np.isclose(lmp.interactive_energy_pot_getter(), -0.0440227281853079)
        )
        self.assertTrue(
            np.all(np.isclose(lmp.interactive_positions_getter(), positions))
        )

    def test_static_with_statement(self):
        structure = bulk("Al").repeat([2, 2, 2])
        with LammpsASELibrary(
            working_directory=None,
            cores=2,
            comm=None,
            logger=None,
            log_file=None,
            library=None,
<<<<<<< HEAD
            diable_log_file=True,
            hostname_localhost=True,
=======
            disable_log_file=True,
>>>>>>> 0f584d47
        ) as lmp:
            lmp.interactive_structure_setter(
                structure=structure,
                units="lj",
                dimension=3,
                boundary=" ".join(["p" if coord else "f" for coord in structure.pbc]),
                atom_style="atomic",
                el_eam_lst=["Al"],
                calc_md=False,
            )
            lmp.interactive_lib_command("pair_style lj/cut 6.0")
            lmp.interactive_lib_command("pair_coeff 1 1 1.0 1.0 4.04")
            lmp.interactive_lib_command(
                command="thermo_style custom step temp pe etotal pxx pxy pxz pyy pyz pzz vol"
            )
            lmp.interactive_lib_command(command="thermo_modify format float %20.15g")
            lmp.interactive_lib_command("run 0")
            self.assertTrue(
                np.isclose(lmp.interactive_energy_pot_getter(), -0.04342932384411333)
            )
            self.assertTrue(
                np.isclose(lmp.interactive_energy_tot_getter(), -0.04342932384411333)
            )
            self.assertTrue(np.isclose(np.sum(lmp.interactive_forces_getter()), 0.0))
            self.assertTrue(
                np.isclose(lmp.interactive_volume_getter(), 132.86024999999998)
            )
            self.assertTrue(
                np.all(lmp.interactive_indices_getter() == [1] * len(structure))
            )
            self.assertEqual(lmp.interactive_steps_getter(), 0)
            self.assertEqual(lmp.interactive_temperatures_getter(), 0)
            self.assertTrue(
                np.isclose(
                    np.sum(lmp.interactive_pressures_getter()), -0.015661731917941825
                )
            )
            self.assertEqual(np.sum(lmp.interactive_velocities_getter()), 0.0)


class TestASEHelperFunctions(unittest.TestCase):
    @classmethod
    def setUpClass(cls):
        cls.structure_skewed = bulk("Al").repeat([2, 2, 2])
        cls.structure_cubic = bulk("Al", cubic=True).repeat([2, 2, 2])
        cls.structure_skewed_mix = Atoms(
            symbols=["Al", "Al", "Al", "Al", "Au", "Au"],
            positions=[
                [-1.25120847, 3.13757959, 1.09837453],
                [3.23128782, 0.98516899, 3.33835018],
                [1.77212851, 1.69333354, 1.10604864],
                [0.20795084, 2.42941504, 3.33067607],
                [4.6655973, 0.31115683, 1.11420958],
                [-2.68551794, 3.81159175, 3.32251513],
            ],
            cell=[
                [5.3322323737169475, -0.0016906521100747, 8.4534718925e-06],
                [-3.3521530195865985, 4.14672704356616, -0.0207341535846293],
                [0.0, -0.0222878092490574, 4.457450407979247],
            ],
        )

    def test_get_species_symbols(self):
        self.assertEqual(get_species_symbols(structure=self.structure_cubic), ["Al"])

    def test_get_structure_indices(self):
        indicies = get_structure_indices(structure=self.structure_cubic)
        self.assertEqual(len(indicies), len(self.structure_cubic))
        self.assertEqual(len(set(indicies)), 1)
        self.assertEqual(set(indicies), {0})

    def test_cell_is_skewed(self):
        self.assertTrue(cell_is_skewed(cell=self.structure_skewed.cell))
        self.assertFalse(cell_is_skewed(cell=self.structure_cubic.cell))

    def test_get_lammps_indicies_from_ase_structure(self):
        indicies = get_lammps_indicies_from_ase_structure(
            structure=self.structure_cubic, el_eam_lst=["Al", "H"]
        )
        self.assertEqual(len(indicies), len(self.structure_cubic))
        self.assertEqual(len(set(indicies)), 1)
        self.assertEqual(set(indicies), {1})

    def test_unfolding_prism_cubic(self):
        prism = Prism(self.structure_cubic.cell.array)
        self.assertTrue(
            np.all(np.isclose(prism.get_lammps_prism(), [8.1, 8.1, 8.1, 0.0, 0.0, 0.0]))
        )
        self.assertTrue(
            np.all(
                np.isclose(
                    prism.vector_to_lammps([[1.0, 1.0, 1.0]]),
                    np.array([1.0, 1.0, 1.0]),
                )
            )
        )

    def test_unfolding_prism_skewed(self):
        prism = Prism(self.structure_skewed.cell.array)
        self.assertTrue(
            np.all(
                np.isclose(
                    prism.get_lammps_prism(),
                    [
                        5.7275649276,
                        4.9602167291,
                        4.6765371804,
                        2.8637824638,
                        2.8637824638,
                        1.6534055764,
                    ],
                )
            )
        )
        self.assertTrue(
            np.all(
                np.isclose(
                    prism.vector_to_lammps([[1.0, 1.0, 1.0]]),
                    np.array([1.41421356, 0.81649658, 0.57735027]),
                )
            )
        )

    def test_folding(self):
        prism = Prism(self.structure_skewed_mix.cell.array)
        xhi, yhi, zhi, xy, xz, yz = prism.get_lammps_prism()
        cell_new = [[xhi, 0, 0], [xy, yhi, 0], [xz, yz, zhi]]
        cell_old = prism.vector_to_ase(cell_new)
        self.assertTrue(
            np.all(np.isclose(self.structure_skewed_mix.cell.array, cell_old))
        )


class TestConstraints(unittest.TestCase):
    @classmethod
    def setUpClass(cls):
        structure = bulk("Cu", cubic=True)
        structure.symbols[2:] = "Al"
        cls.structure = structure

    def test_selective_dynamics_mixed_calcmd(self):
        atoms = self.structure.copy()
        c1 = FixAtoms(indices=[atom.index for atom in atoms if atom.symbol == "Cu"])
        c2 = FixedPlane(
            [atom.index for atom in atoms if atom.symbol == "Al"],
            [1, 0, 0],
        )
        atoms.set_constraint([c1, c2])
        control_dict = set_selective_dynamics(structure=atoms, calc_md=True)
        self.assertEqual(len(control_dict), 6)
        self.assertTrue(control_dict["group constraintxyz"], "id 1 2")
        self.assertTrue(
            control_dict["fix constraintxyz"], "constraintxyz setforce 0.0 0.0 0.0"
        )
        self.assertTrue(control_dict["velocity constraintxyz"], "set 0.0 0.0 0.0")
        self.assertTrue(control_dict["group constraintx"], "id 3 4")
        self.assertTrue(
            control_dict["fix constraintx"], "constraintx setforce 0.0 NULL NULL"
        )
        self.assertTrue(control_dict["velocity constraintx"], "set 0.0 NULL NULL")

    def test_selective_dynamics_mixed(self):
        atoms = self.structure.copy()
        c1 = FixAtoms(indices=[atom.index for atom in atoms if atom.symbol == "Cu"])
        c2 = FixedPlane(
            [atom.index for atom in atoms if atom.symbol == "Al"],
            [1, 0, 0],
        )
        atoms.set_constraint([c1, c2])
        control_dict = set_selective_dynamics(structure=atoms, calc_md=False)
        self.assertEqual(len(control_dict), 4)
        self.assertTrue(control_dict["group constraintxyz"], "id 1 2")
        self.assertTrue(
            control_dict["fix constraintxyz"], "constraintxyz setforce 0.0 0.0 0.0"
        )
        self.assertTrue(control_dict["group constraintx"], "id 3 4")
        self.assertTrue(
            control_dict["fix constraintx"], "constraintx setforce 0.0 NULL NULL"
        )

    def test_selective_dynamics_single_fix(self):
        atoms = self.structure.copy()
        c1 = FixAtoms(indices=[atom.index for atom in atoms if atom.symbol == "Cu"])
        atoms.set_constraint(c1)
        control_dict = set_selective_dynamics(structure=atoms, calc_md=False)
        self.assertEqual(len(control_dict), 2)
        self.assertTrue(control_dict["group constraintxyz"], "id 1 2")
        self.assertTrue(
            control_dict["fix constraintxyz"], "constraintxyz setforce 0.0 0.0 0.0"
        )

    def test_selective_dynamics_errors(self):
        atoms = self.structure.copy()
        atoms.set_constraint(FixCom())
        with self.assertRaises(ValueError):
            set_selective_dynamics(structure=atoms, calc_md=False)

    def test_selective_dynamics_wrong_plane(self):
        atoms = self.structure.copy()
        atoms.set_constraint(
            FixedPlane(
                [atom.index for atom in atoms if atom.symbol == "Al"],
                [2, 1, 0],
            )
        )
        with self.assertRaises(ValueError):
            set_selective_dynamics(structure=atoms, calc_md=False)


class TestBinary(unittest.TestCase):
    def setUp(self):
        self.result = [-0.04678345, -0.96708929, -2.625]
        bulk_al = bulk("Al", a=4.0, cubic=True).repeat([2, 2, 2])
        bulk_au = bulk("Au", a=4.0, cubic=True).repeat([2, 2, 2])
        bulk_mix = bulk("Al", a=4.0, cubic=True).repeat([2, 2, 2])
        chemical_symbol_lst = np.array(bulk_mix.get_chemical_symbols())
        chemical_symbol_lst[: int(len(chemical_symbol_lst) / 2) - 1] = "Au"
        bulk_mix.set_chemical_symbols(chemical_symbol_lst)
        self.structure_lst = [bulk_al, bulk_mix, bulk_au]

    @staticmethod
    def setup_job(lmp_instance):
        lmp_instance.interactive_lib_command("pair_style lj/cut 6.0")
        lmp_instance.interactive_lib_command("pair_coeff 1 1 1.0 1.0 4.0")
        lmp_instance.interactive_lib_command("pair_coeff 1 2 1.0 1.5 4.0")
        lmp_instance.interactive_lib_command("pair_coeff 2 2 1.0 2.0 4.0")
        lmp_instance.interactive_lib_command(
            command="thermo_style custom step temp pe etotal pxx pxy pxz pyy pyz pzz vol"
        )
        lmp_instance.interactive_lib_command(
            command="thermo_modify format float %20.15g"
        )

    def test_individual_calculation(self):
        energy_lst = []
        for structure in self.structure_lst:
            lmp = LammpsASELibrary(
                working_directory=None,
                cores=1,
                comm=None,
                logger=logging.getLogger("TestStaticLogger"),
                log_file=None,
<<<<<<< HEAD
                library=LammpsLibrary(cores=2, mode="local", hostname_localhost=True,),
                diable_log_file=True,
                hostname_localhost=True,
=======
                library=LammpsLibrary(cores=2, mode="local"),
                disable_log_file=True,
>>>>>>> 0f584d47
            )
            lmp.interactive_structure_setter(
                structure=structure,
                units="lj",
                dimension=3,
                boundary=" ".join(["p" if coord else "f" for coord in structure.pbc]),
                atom_style="atomic",
                el_eam_lst=["Al", "Au"],
                calc_md=False,
            )
            self.setup_job(lmp_instance=lmp)
            lmp.interactive_lib_command("run 0")
            energy_lst.append(lmp.interactive_energy_pot_getter())
        self.assertTrue(np.allclose(self.result, energy_lst))

    def test_interactive_calculation(self):
        energy_lst = []
        lmp = LammpsASELibrary(
            working_directory=None,
            cores=1,
            comm=None,
            logger=logging.getLogger("TestStaticLogger"),
            log_file=None,
<<<<<<< HEAD
            library=LammpsLibrary(
                cores=2,
                mode="local",
                hostname_localhost=True,
            ),
            diable_log_file=True,
            hostname_localhost=True,
=======
            library=LammpsLibrary(cores=2, mode="local"),
            disable_log_file=True,
>>>>>>> 0f584d47
        )
        for structure in self.structure_lst:
            lmp.interactive_structure_setter(
                structure=structure,
                units="lj",
                dimension=3,
                boundary=" ".join(["p" if coord else "f" for coord in structure.pbc]),
                atom_style="atomic",
                el_eam_lst=["Al", "Au"],
                calc_md=False,
            )
            self.setup_job(lmp_instance=lmp)
            lmp.interactive_lib_command("run 0")
            energy_lst.append(lmp.interactive_energy_pot_getter())
        self.assertTrue(np.allclose(self.result, energy_lst))

    def test_interactive_calculation_inverse(self):
        energy_lst = []
        lmp = LammpsASELibrary(
            working_directory=None,
            cores=1,
            comm=None,
            logger=logging.getLogger("TestStaticLogger"),
            log_file=None,
<<<<<<< HEAD
            library=LammpsLibrary(cores=2, mode="local", hostname_localhost=True,),
            diable_log_file=True,
            hostname_localhost=True,
=======
            library=LammpsLibrary(cores=2, mode="local"),
            disable_log_file=True,
>>>>>>> 0f584d47
        )
        for structure in self.structure_lst[::-1]:
            lmp.interactive_structure_setter(
                structure=structure,
                units="lj",
                dimension=3,
                boundary=" ".join(["p" if coord else "f" for coord in structure.pbc]),
                atom_style="atomic",
                el_eam_lst=["Al", "Au"],
                calc_md=False,
            )
            self.setup_job(lmp_instance=lmp)
            lmp.interactive_lib_command("run 0")
            energy_lst.append(lmp.interactive_energy_pot_getter())
        self.assertTrue(np.allclose(self.result, energy_lst[::-1]))<|MERGE_RESOLUTION|>--- conflicted
+++ resolved
@@ -25,14 +25,9 @@
             comm=None,
             logger=logging.getLogger("TestStaticLogger"),
             log_file=None,
-<<<<<<< HEAD
-            library=LammpsLibrary(cores=2, mode="local", hostname_localhost=True,),
-            diable_log_file=True,
-            hostname_localhost=True,
-=======
             library=LammpsLibrary(cores=2, mode="local"),
             disable_log_file=True,
->>>>>>> 0f584d47
+            hostname_localhost=True,
         )
         structure = bulk("Al", cubic=True).repeat([2, 2, 2])
         lmp.interactive_structure_setter(
@@ -90,14 +85,9 @@
             comm=None,
             logger=logging.getLogger("TestStaticLogger"),
             log_file=None,
-<<<<<<< HEAD
-            library=LammpsLibrary(cores=2, mode="local", hostname_localhost=True,),
-            diable_log_file=True,
-            hostname_localhost=True,
-=======
             library=LammpsLibrary(cores=2, mode="local"),
             disable_log_file=True,
->>>>>>> 0f584d47
+            hostname_localhost=True,
         )
         structure = bulk("Al", cubic=True)
         lmp.interactive_structure_setter(
@@ -140,14 +130,9 @@
             comm=None,
             logger=logging.getLogger("TestStaticLogger"),
             log_file=None,
-<<<<<<< HEAD
-            library=LammpsLibrary(cores=2, mode="local", hostname_localhost=True,),
-            diable_log_file=True,
-            hostname_localhost=True,
-=======
             library=LammpsLibrary(cores=2, mode="local"),
             disable_log_file=True,
->>>>>>> 0f584d47
+            hostname_localhost=True,
         )
         structure = bulk("Al").repeat([2, 2, 2])
         lmp.interactive_structure_setter(
@@ -192,12 +177,8 @@
             logger=None,
             log_file=None,
             library=None,
-<<<<<<< HEAD
-            diable_log_file=True,
-            hostname_localhost=True,
-=======
-            disable_log_file=True,
->>>>>>> 0f584d47
+            disable_log_file=True,
+            hostname_localhost=True,
         ) as lmp:
             lmp.interactive_structure_setter(
                 structure=structure,
@@ -440,14 +421,9 @@
                 comm=None,
                 logger=logging.getLogger("TestStaticLogger"),
                 log_file=None,
-<<<<<<< HEAD
-                library=LammpsLibrary(cores=2, mode="local", hostname_localhost=True,),
-                diable_log_file=True,
-                hostname_localhost=True,
-=======
                 library=LammpsLibrary(cores=2, mode="local"),
                 disable_log_file=True,
->>>>>>> 0f584d47
+                hostname_localhost=True,
             )
             lmp.interactive_structure_setter(
                 structure=structure,
@@ -471,18 +447,9 @@
             comm=None,
             logger=logging.getLogger("TestStaticLogger"),
             log_file=None,
-<<<<<<< HEAD
-            library=LammpsLibrary(
-                cores=2,
-                mode="local",
-                hostname_localhost=True,
-            ),
-            diable_log_file=True,
-            hostname_localhost=True,
-=======
             library=LammpsLibrary(cores=2, mode="local"),
             disable_log_file=True,
->>>>>>> 0f584d47
+            hostname_localhost=True,
         )
         for structure in self.structure_lst:
             lmp.interactive_structure_setter(
@@ -507,14 +474,9 @@
             comm=None,
             logger=logging.getLogger("TestStaticLogger"),
             log_file=None,
-<<<<<<< HEAD
-            library=LammpsLibrary(cores=2, mode="local", hostname_localhost=True,),
-            diable_log_file=True,
-            hostname_localhost=True,
-=======
             library=LammpsLibrary(cores=2, mode="local"),
             disable_log_file=True,
->>>>>>> 0f584d47
+            hostname_localhost=True,
         )
         for structure in self.structure_lst[::-1]:
             lmp.interactive_structure_setter(
