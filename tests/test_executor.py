import unittest

from ase.build import bulk
from executorlib import SingleNodeExecutor
from executorlib.api import cloudpickle_register

from pylammpsmpi import LammpsASELibrary


def calc_lmp(structure):
    from mpi4py import MPI

    lmp = LammpsASELibrary(
        working_directory=None,
        cores=1,
        comm=MPI.COMM_SELF,
        logger=None,
        log_file=None,
        library=None,
<<<<<<< HEAD
        diable_log_file=True,
        hostname_localhost=True,
=======
        disable_log_file=True,
>>>>>>> 0f584d47
    )
    lmp.interactive_structure_setter(
        structure=structure,
        units="lj",
        dimension=3,
        boundary=" ".join(["p" if coord else "f" for coord in structure.pbc]),
        atom_style="atomic",
        el_eam_lst=["Al"],
        calc_md=False,
    )
    lmp.interactive_lib_command("pair_style lj/cut 6.0")
    lmp.interactive_lib_command("pair_coeff 1 1 1.0 1.0 4.04")
    lmp.interactive_lib_command(
        command="thermo_style custom step temp pe etotal pxx pxy pxz pyy pyz pzz vol"
    )
    lmp.interactive_lib_command(command="thermo_modify format float %20.15g")
    lmp.interactive_lib_command("run 0")
    return lmp.interactive_energy_pot_getter()


class TestWithExecutor(unittest.TestCase):
    def test_executor(self):
        with SingleNodeExecutor(max_workers=2, hostname_localhost=True) as exe:
            cloudpickle_register(ind=1)
            future = exe.submit(calc_lmp, bulk("Al", cubic=True).repeat([2, 2, 2]))
            energy = future.result()
        self.assertAlmostEqual(energy, -0.04342932384411344)<|MERGE_RESOLUTION|>--- conflicted
+++ resolved
@@ -17,12 +17,8 @@
         logger=None,
         log_file=None,
         library=None,
-<<<<<<< HEAD
-        diable_log_file=True,
+        disable_log_file=True,
         hostname_localhost=True,
-=======
-        disable_log_file=True,
->>>>>>> 0f584d47
     )
     lmp.interactive_structure_setter(
         structure=structure,
