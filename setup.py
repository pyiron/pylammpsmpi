from setuptools import setup, find_packages
import versioneer

setup(
    name="pylammpsmpi",
    version=versioneer.get_version(),
    description="Parallel Lammps Python interface",
    long_description="PylammpsMPI couples a serial python process to an MPI parallel LAMMPS libary.",
    url='https://github.com/pyiron/pylammpsmpi',
    author='Jan Janssen',
    author_email='janssen@mpie.de',
    license='BSD',

    classifiers=['Development Status :: 5 - Production/Stable',
                 'Topic :: Scientific/Engineering :: Physics',
                 'License :: OSI Approved :: BSD License',
                 'Intended Audience :: Science/Research',
                 'Operating System :: OS Independent',
                 'Programming Language :: Python :: 3.7',
                 'Programming Language :: Python :: 3.8',
                 'Programming Language :: Python :: 3.9',
                 'Programming Language :: Python :: 3.10',
                 'Programming Language :: Python :: 3.11'
                ],

    keywords='lammps, mpi4py',
    packages=find_packages(exclude=["*tests*"]),
    install_requires=[
<<<<<<< HEAD
         "cloudpickle==2.2.1", "mpi4py==3.1.4", "pyzmq==25.0.0"
=======
        'mpi4py==3.1.4', "pyzmq==25.0.2"
>>>>>>> 7262ba76
    ],
    cmdclass=versioneer.get_cmdclass(),
)<|MERGE_RESOLUTION|>--- conflicted
+++ resolved
@@ -26,11 +26,7 @@
     keywords='lammps, mpi4py',
     packages=find_packages(exclude=["*tests*"]),
     install_requires=[
-<<<<<<< HEAD
-         "cloudpickle==2.2.1", "mpi4py==3.1.4", "pyzmq==25.0.0"
-=======
-        'mpi4py==3.1.4', "pyzmq==25.0.2"
->>>>>>> 7262ba76
+         "cloudpickle==2.2.1", "mpi4py==3.1.4", "pyzmq==25.0.2"
     ],
     cmdclass=versioneer.get_cmdclass(),
 )