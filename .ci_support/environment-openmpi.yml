channels:
  - conda-forge
dependencies:
  - coveralls
  - coverage
  - codacy-coverage
  - lammps =2023.03.28
  - openmpi
  - numpy =1.23.5
  - mpi4py =3.1.4
<<<<<<< HEAD
  - pympipool =0.5.3
=======
  - pympipool =0.5.4
>>>>>>> fcfeaa42
<|MERGE_RESOLUTION|>--- conflicted
+++ resolved
@@ -8,8 +8,4 @@
   - openmpi
   - numpy =1.23.5
   - mpi4py =3.1.4
-<<<<<<< HEAD
-  - pympipool =0.5.3
-=======
-  - pympipool =0.5.4
->>>>>>> fcfeaa42
+  - pympipool =0.5.4