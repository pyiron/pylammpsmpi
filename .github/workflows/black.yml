# This workflow will install Python dependencies, run tests and lint with a variety of Python versions
# For more information see: https://help.github.com/actions/language-and-framework-guides/using-python-with-github-actions

name: Black

on:
  push:
    branches: [ master ]
  pull_request:
    branches: [ master ]

jobs:
  build:
    runs-on: ubuntu-latest
    steps:
    - uses: actions/checkout@v2
    - uses: psf/black@stable
      with:
<<<<<<< HEAD
        auto-update-conda: true
        python-version: "3.10"
        channel-priority: strict
    - name: Setup
      shell: bash -l {0}
      run: |
        conda install -c conda-forge black
    - name: Test
      shell: bash -l {0}
      run: black --check pylammpsmpi
=======
        options: "--check --diff"
        src: "./pylammpsmpi"
>>>>>>> 9587d28a
<|MERGE_RESOLUTION|>--- conflicted
+++ resolved
@@ -16,18 +16,5 @@
     - uses: actions/checkout@v2
     - uses: psf/black@stable
       with:
-<<<<<<< HEAD
-        auto-update-conda: true
-        python-version: "3.10"
-        channel-priority: strict
-    - name: Setup
-      shell: bash -l {0}
-      run: |
-        conda install -c conda-forge black
-    - name: Test
-      shell: bash -l {0}
-      run: black --check pylammpsmpi
-=======
         options: "--check --diff"
-        src: "./pylammpsmpi"
->>>>>>> 9587d28a
+        src: "./pylammpsmpi"